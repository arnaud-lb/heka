/***** BEGIN LICENSE BLOCK *****
# This Source Code Form is subject to the terms of the Mozilla Public
# License, v. 2.0. If a copy of the MPL was not distributed with this file,
# You can obtain one at http://mozilla.org/MPL/2.0/.
#
# The Initial Developer of the Original Code is the Mozilla Foundation.
# Portions created by the Initial Developer are Copyright (C) 2012
# the Initial Developer. All Rights Reserved.
#
# Contributor(s):
#   Mike Trinkala (trink@mozilla.com)
#
# ***** END LICENSE BLOCK *****/

package plugins

import (
	"fmt"
	"github.com/bbangert/toml"
	"github.com/mozilla-services/heka/message"
	"github.com/mozilla-services/heka/pipeline"
	. "github.com/mozilla-services/heka/sandbox"
	"io/ioutil"
	"math"
	"os"
	"path"
	"path/filepath"
	"regexp"
	"sync/atomic"
	"time"
)

// Heka Filter plugin that listens for (signed) control messages and
// dynamically creates, manages, and destroys sandboxed filter scripts as
// instructed.
type SandboxManagerFilter struct {
	maxFilters          int
	currentFilters      int
	workingDirectory    string
	moduleDirectory     string
	processMessageCount int64
	memoryLimit         uint
	instructionLimit    uint
	outputLimit         uint
}

// Config struct for `SandboxManagerFilter`.
type SandboxManagerFilterConfig struct {
	// Maximum number of sandboxed filters this instance will be allowed to
	// manage.
	MaxFilters int `toml:"max_filters"`
	// Path to file system directory the sandbox manager can use for storing
	// dynamic filter scripts and data. Relative paths will be relative to the
	// Heka base_dir. Defaults to a directory in ${BASE_DIR}/sbxmgrs that is
	// auto-generated based on the plugin name.
	WorkingDirectory string `toml:"working_directory"`
	// Path to the file system directory where the sandbox manager will direct
	// all SandboxFilter 'require' requests. Defaults to
	// ${SHARE_DIR}/lua_modules.
	ModuleDirectory string `toml:"module_directory"`
	// Memory limit applied to all managed sandboxes.
	MemoryLimit uint `toml:"memory_limit"`
	// Instruction limit applied to all managed sandboxes.
	InstructionLimit uint `toml:"instruction_limit"`
	// Output limit applied to all managed sandboxes.
	OutputLimit uint `toml:"output_limit"`
}

func (this *SandboxManagerFilter) ConfigStruct() interface{} {
	sbDefaults := NewSandboxConfig().(*SandboxConfig)
	return &SandboxManagerFilterConfig{
		WorkingDirectory: "sbxmgrs",
		ModuleDirectory:  sbDefaults.ModuleDirectory,
		MemoryLimit:      sbDefaults.MemoryLimit,
		InstructionLimit: sbDefaults.InstructionLimit,
		OutputLimit:      sbDefaults.OutputLimit,
	}
}

func (s *SandboxManagerFilter) IsStoppable() {
	return
}

// Creates the working directory to store the submitted scripts,
// configurations, and data preservation files.
func (this *SandboxManagerFilter) Init(config interface{}) (err error) {
	conf := config.(*SandboxManagerFilterConfig)
	this.maxFilters = conf.MaxFilters
	this.workingDirectory = pipeline.PrependBaseDir(conf.WorkingDirectory)
	this.moduleDirectory = pipeline.PrependShareDir(conf.ModuleDirectory)
	this.memoryLimit = conf.MemoryLimit
	this.instructionLimit = conf.InstructionLimit
	this.outputLimit = conf.OutputLimit
	err = os.MkdirAll(this.workingDirectory, 0700)
	return
}

// Adds running filters count to the report output.
func (this *SandboxManagerFilter) ReportMsg(msg *message.Message) error {
	message.NewIntField(msg, "RunningFilters", this.currentFilters, "count")
	message.NewInt64Field(msg, "ProcessMessageCount", atomic.LoadInt64(&this.processMessageCount), "count")
	return nil
}

// Creates a FilterRunner for the specified sandbox name and configuration
func (this *SandboxManagerFilter) createRunner(dir, name string, configSection toml.Primitive) (pipeline.FilterRunner, error) {
	var err error
	var pluginGlobals pipeline.PluginGlobals

	wrapper := new(pipeline.PluginWrapper)
	wrapper.Name = name

	pluginGlobals.Retries = pipeline.RetryOptions{
		MaxDelay:   "30s",
		Delay:      "250ms",
		MaxRetries: -1,
	}

	if err = toml.PrimitiveDecode(configSection, &pluginGlobals); err != nil {
		return nil, fmt.Errorf("Unable to decode config for plugin: %s, error: %s",
			wrapper.Name, err.Error())
	}
	if pluginGlobals.Typ != "SandboxFilter" {
		return nil, fmt.Errorf("Plugin must be a SandboxFilter, received %s",
			pluginGlobals.Typ)
	}

	// Create plugin, test config object generation.
	wrapper.PluginCreator, _ = pipeline.AvailablePlugins[pluginGlobals.Typ]
	plugin := wrapper.PluginCreator()
	var config interface{}
	if config, err = pipeline.LoadConfigStruct(configSection, plugin); err != nil {
		return nil, fmt.Errorf("Can't load config for '%s': %s", wrapper.Name, err)
	}
	wrapper.ConfigCreator = func() interface{} { return config }
	conf := config.(*SandboxConfig)
	// Override the user provided settings with the manager settings
	conf.ScriptFilename = filepath.Join(dir, fmt.Sprintf("%s.%s", wrapper.Name, conf.ScriptType))
	conf.ModuleDirectory = this.moduleDirectory
<<<<<<< HEAD
	plugin.(*SandboxFilter).name = wrapper.Name // preserve the reserved manager hyphenated name
=======
	conf.MemoryLimit = this.memoryLimit
	conf.InstructionLimit = this.instructionLimit
	conf.OutputLimit = this.outputLimit

	if wantsName, ok := plugin.(pipeline.WantsName); ok {
		wantsName.SetName(wrapper.Name)
	}
>>>>>>> f7225759

	// Apply configuration to instantiated plugin.
	if err = plugin.(pipeline.Plugin).Init(config); err != nil {
		return nil, fmt.Errorf("Initialization failed for '%s': %s", name, err)
	}

	runner := pipeline.NewFORunner(wrapper.Name, plugin.(pipeline.Plugin), &pluginGlobals)
	runner.SetName(wrapper.Name)

	if pluginGlobals.Ticker != 0 {
		runner.SetTickLength(time.Duration(pluginGlobals.Ticker) * time.Second)
	}

	var matcher *pipeline.MatchRunner
	if pluginGlobals.Matcher != "" {
		if matcher, err = pipeline.NewMatchRunner(pluginGlobals.Matcher,
			pluginGlobals.Signer, runner); err != nil {
			return nil, fmt.Errorf("Can't create message matcher for '%s': %s",
				wrapper.Name, err)
		}
		runner.SetMatchRunner(matcher)
	}

	return runner, nil
}

// Replaces all non word characters with an underscore and returns the
// normalized string
func getNormalizedName(name string) (normalized string) {
	re, _ := regexp.Compile("\\W")
	normalized = re.ReplaceAllString(name, "_")
	return
}

// Combines the sandbox manager and filter name to create a unique namespace
// for each manager. i.e., Multiple managers can run a filter named 'Counter'
// even when sharing the same working directory.
func getSandboxName(managerName, sandboxName string) (name string) {
	name = fmt.Sprintf("%s-%s", getNormalizedName(managerName),
		getNormalizedName(sandboxName))
	return
}

// Cleans up the script and configuration files on unload or load failure.
func removeAll(dir, glob string) {
	if matches, err := filepath.Glob(filepath.Join(dir, glob)); err == nil {
		for _, fn := range matches {
			os.Remove(fn)
		}
	}
}

// Parses a Heka message and extracts the information necessary to start a new
// SandboxFilter
func (this *SandboxManagerFilter) loadSandbox(fr pipeline.FilterRunner,
	h pipeline.PluginHelper, dir string, msg *message.Message) (err error) {
	fv, _ := msg.GetFieldValue("config")
	if config, ok := fv.(string); ok {
		var configFile pipeline.ConfigFile
		if _, err = toml.Decode(config, &configFile); err != nil {
			return fmt.Errorf("loadSandbox failed: %s\n", err)
		} else {
			for name, conf := range configFile {
				name = getSandboxName(fr.Name(), name)
				if _, ok := h.Filter(name); ok {
					// todo support reload
					return fmt.Errorf("loadSandbox failed: %s is already running", name)
				}
				fr.LogMessage(fmt.Sprintf("Loading: %s", name))
				confFile := filepath.Join(dir, fmt.Sprintf("%s.toml", name))
				err = ioutil.WriteFile(confFile, []byte(config), 0600)
				if err != nil {
					return
				}
				var sbc SandboxConfig
				if err = toml.PrimitiveDecode(conf, &sbc); err != nil {
					return fmt.Errorf("loadSandbox failed: %s\n", err)
				}
				scriptFile := filepath.Join(dir, fmt.Sprintf("%s.%s", name, sbc.ScriptType))
				err = ioutil.WriteFile(scriptFile, []byte(msg.GetPayload()), 0600)
				if err != nil {
					removeAll(dir, fmt.Sprintf("%s.*", name))
					return
				}
				// check/clear the old state preservation file
				// this avoids issues with changes to the data model since the last load
				// and prevents holes in the graph from looking like anomalies
				os.Remove(filepath.Join(pipeline.PrependBaseDir(DATA_DIR), name+DATA_EXT))
				var runner pipeline.FilterRunner
				runner, err = this.createRunner(dir, name, conf)
				if err != nil {
					removeAll(dir, fmt.Sprintf("%s.*", name))
					return
				}
				err = h.PipelineConfig().AddFilterRunner(runner)
				if err == nil {
					this.currentFilters++
				}
				break // only interested in the first item
			}
		}
	}
	return
}

// On Heka restarts this function reloads all previously running SandboxFilters
// using the script, configuration, and preservation files in the working
// directory.
func (this *SandboxManagerFilter) restoreSandboxes(fr pipeline.FilterRunner, h pipeline.PluginHelper, dir string) {
	glob := fmt.Sprintf("%s-*.toml", getNormalizedName(fr.Name()))
	if matches, err := filepath.Glob(filepath.Join(dir, glob)); err == nil {
		for _, fn := range matches {
			var configFile pipeline.ConfigFile
			if _, err = toml.DecodeFile(fn, &configFile); err != nil {
				fr.LogError(fmt.Errorf("restoreSandboxes failed: %s\n", err))
				continue
			} else {
				for _, conf := range configFile {
					var runner pipeline.FilterRunner
					name := path.Base(fn[:len(fn)-5])
					fr.LogMessage(fmt.Sprintf("Loading: %s", name))
					runner, err = this.createRunner(dir, name, conf)
					if err != nil {
						fr.LogError(fmt.Errorf("createRunner failed: %s\n", err.Error()))
						removeAll(dir, fmt.Sprintf("%s.*", name))
						break
					}
					err = h.PipelineConfig().AddFilterRunner(runner)
					if err != nil {
						fr.LogError(err)
					} else {
						this.currentFilters++
					}
					break // only interested in the first item
				}
			}
		}
	}
}

func (this *SandboxManagerFilter) Run(fr pipeline.FilterRunner, h pipeline.PluginHelper) (err error) {
	inChan := fr.InChan()

	var ok = true
	var pack *pipeline.PipelinePack
	var delta int64

	this.restoreSandboxes(fr, h, this.workingDirectory)
	for ok {
		select {
		case pack, ok = <-inChan:
			if !ok {
				break
			}
			atomic.AddInt64(&this.processMessageCount, 1)
			delta = time.Now().UnixNano() - pack.Message.GetTimestamp()
			if math.Abs(float64(delta)) >= 5e9 {
				fr.LogError(fmt.Errorf("Discarded control message: %d seconds skew", delta/1e9))
				pack.Recycle()
				break
			}
			action, _ := pack.Message.GetFieldValue("action")
			switch action {
			case "load":
				if this.currentFilters < this.maxFilters {
					err := this.loadSandbox(fr, h, this.workingDirectory, pack.Message)
					if err != nil {
						fr.LogError(err)
					}
				} else {
					fr.LogError(fmt.Errorf("%s attempted to load more than %d filters",
						fr.Name(), this.maxFilters))
				}
			case "unload":
				fv, _ := pack.Message.GetFieldValue("name")
				if name, ok := fv.(string); ok {
					name = getSandboxName(fr.Name(), name)
					if h.PipelineConfig().RemoveFilterRunner(name) {
						this.currentFilters--
						removeAll(this.workingDirectory, fmt.Sprintf("%s.*", name))
					}
				}
			}
			pack.Recycle()
		}
	}
	return
}<|MERGE_RESOLUTION|>--- conflicted
+++ resolved
@@ -137,17 +137,10 @@
 	// Override the user provided settings with the manager settings
 	conf.ScriptFilename = filepath.Join(dir, fmt.Sprintf("%s.%s", wrapper.Name, conf.ScriptType))
 	conf.ModuleDirectory = this.moduleDirectory
-<<<<<<< HEAD
-	plugin.(*SandboxFilter).name = wrapper.Name // preserve the reserved manager hyphenated name
-=======
 	conf.MemoryLimit = this.memoryLimit
 	conf.InstructionLimit = this.instructionLimit
 	conf.OutputLimit = this.outputLimit
-
-	if wantsName, ok := plugin.(pipeline.WantsName); ok {
-		wantsName.SetName(wrapper.Name)
-	}
->>>>>>> f7225759
+	plugin.(*SandboxFilter).name = wrapper.Name // preserve the reserved manager hyphenated name
 
 	// Apply configuration to instantiated plugin.
 	if err = plugin.(pipeline.Plugin).Init(config); err != nil {
